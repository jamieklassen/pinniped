// Copyright 2020 the Pinniped contributors. All Rights Reserved.
// SPDX-License-Identifier: Apache-2.0

package callback

import (
	"context"
	"errors"
	"net/http"
	"net/http/httptest"
	"net/url"
	"regexp"
	"strings"
	"testing"
	"time"

	"github.com/gorilla/securecookie"
	"github.com/ory/fosite"
	"github.com/ory/fosite/handler/openid"
	"github.com/stretchr/testify/require"
	"k8s.io/apimachinery/pkg/labels"
	"k8s.io/client-go/kubernetes/fake"

	"go.pinniped.dev/internal/crud"
	"go.pinniped.dev/internal/fositestorage/authorizationcode"
	"go.pinniped.dev/internal/fositestorage/openidconnect"
	"go.pinniped.dev/internal/fositestorage/pkce"
	"go.pinniped.dev/internal/oidc"
	"go.pinniped.dev/internal/oidc/jwks"
	"go.pinniped.dev/internal/oidc/oidctestutil"
	"go.pinniped.dev/internal/testutil"
	"go.pinniped.dev/pkg/oidcclient/nonce"
	"go.pinniped.dev/pkg/oidcclient/oidctypes"
	oidcpkce "go.pinniped.dev/pkg/oidcclient/pkce"
)

const (
	happyUpstreamIDPName = "upstream-idp-name"

	upstreamIssuer   = "https://my-upstream-issuer.com"
	upstreamSubject  = "abc123-some-guid"
	upstreamUsername = "test-pinniped-username"

	upstreamUsernameClaim = "the-user-claim"
	upstreamGroupsClaim   = "the-groups-claim"

	happyUpstreamAuthcode = "upstream-auth-code"

	happyUpstreamRedirectURI = "https://example.com/callback"

	happyDownstreamState        = "some-downstream-state-with-at-least-32-bytes"
	happyDownstreamCSRF         = "test-csrf"
	happyDownstreamPKCE         = "test-pkce"
	happyDownstreamNonce        = "test-nonce"
	happyDownstreamStateVersion = "1"

	downstreamIssuer              = "https://my-downstream-issuer.com/path"
	downstreamRedirectURI         = "http://127.0.0.1/callback"
	downstreamClientID            = "pinniped-cli"
	downstreamNonce               = "some-nonce-value"
	downstreamPKCEChallenge       = "some-challenge"
	downstreamPKCEChallengeMethod = "S256"

	timeComparisonFudgeFactor = time.Second * 15
)

var (
	upstreamGroupMembership        = []string{"test-pinniped-group-0", "test-pinniped-group-1"}
	happyDownstreamScopesRequested = []string{"openid", "profile", "email"}

	happyDownstreamRequestParamsQuery = url.Values{
		"response_type":         []string{"code"},
		"scope":                 []string{strings.Join(happyDownstreamScopesRequested, " ")},
		"client_id":             []string{downstreamClientID},
		"state":                 []string{happyDownstreamState},
		"nonce":                 []string{downstreamNonce},
		"code_challenge":        []string{downstreamPKCEChallenge},
		"code_challenge_method": []string{downstreamPKCEChallengeMethod},
		"redirect_uri":          []string{downstreamRedirectURI},
	}
	happyDownstreamRequestParams = happyDownstreamRequestParamsQuery.Encode()
)

func TestCallbackEndpoint(t *testing.T) {
	otherUpstreamOIDCIdentityProvider := oidctestutil.TestUpstreamOIDCIdentityProvider{
		Name:     "other-upstream-idp-name",
		ClientID: "other-some-client-id",
		Scopes:   []string{"other-scope1", "other-scope2"},
	}

	var stateEncoderHashKey = []byte("fake-hash-secret")
	var stateEncoderBlockKey = []byte("0123456789ABCDEF") // block encryption requires 16/24/32 bytes for AES
	var cookieEncoderHashKey = []byte("fake-hash-secret2")
	var cookieEncoderBlockKey = []byte("0123456789ABCDE2") // block encryption requires 16/24/32 bytes for AES
	require.NotEqual(t, stateEncoderHashKey, cookieEncoderHashKey)
	require.NotEqual(t, stateEncoderBlockKey, cookieEncoderBlockKey)

	var happyStateCodec = securecookie.New(stateEncoderHashKey, stateEncoderBlockKey)
	happyStateCodec.SetSerializer(securecookie.JSONEncoder{})
	var happyCookieCodec = securecookie.New(cookieEncoderHashKey, cookieEncoderBlockKey)
	happyCookieCodec.SetSerializer(securecookie.JSONEncoder{})

	happyState := happyUpstreamStateParam().Build(t, happyStateCodec)

	encodedIncomingCookieCSRFValue, err := happyCookieCodec.Encode("csrf", happyDownstreamCSRF)
	require.NoError(t, err)
	happyCSRFCookie := "__Host-pinniped-csrf=" + encodedIncomingCookieCSRFValue

	happyExchangeAndValidateTokensArgs := &oidctestutil.ExchangeAuthcodeAndValidateTokenArgs{
		Authcode:             happyUpstreamAuthcode,
		PKCECodeVerifier:     oidcpkce.Code(happyDownstreamPKCE),
		ExpectedIDTokenNonce: nonce.Nonce(happyDownstreamNonce),
		RedirectURI:          happyUpstreamRedirectURI,
	}

	// Note that fosite puts the granted scopes as a param in the redirect URI even though the spec doesn't seem to require it
	happyDownstreamRedirectLocationRegexp := downstreamRedirectURI + `\?code=([^&]+)&scope=openid&state=` + happyDownstreamState

	tests := []struct {
		name string

		idp        oidctestutil.TestUpstreamOIDCIdentityProvider
		method     string
		path       string
		csrfCookie string

		wantStatus                        int
		wantBody                          string
		wantRedirectLocationRegexp        string
		wantGrantedOpenidScope            bool
		wantDownstreamIDTokenSubject      string
		wantDownstreamIDTokenGroups       []string
		wantDownstreamRequestedScopes     []string
		wantDownstreamNonce               string
		wantDownstreamPKCEChallenge       string
		wantDownstreamPKCEChallengeMethod string

		wantExchangeAndValidateTokensCall *oidctestutil.ExchangeAuthcodeAndValidateTokenArgs
	}{
		{
			name:                              "GET with good state and cookie and successful upstream token exchange returns 302 to downstream client callback with its state and code",
			idp:                               happyUpstream().Build(),
			method:                            http.MethodGet,
			path:                              newRequestPath().WithState(happyState).String(),
			csrfCookie:                        happyCSRFCookie,
			wantStatus:                        http.StatusFound,
			wantRedirectLocationRegexp:        happyDownstreamRedirectLocationRegexp,
			wantGrantedOpenidScope:            true,
			wantBody:                          "",
			wantDownstreamIDTokenSubject:      upstreamUsername,
			wantDownstreamIDTokenGroups:       upstreamGroupMembership,
			wantDownstreamRequestedScopes:     happyDownstreamScopesRequested,
			wantDownstreamNonce:               downstreamNonce,
			wantDownstreamPKCEChallenge:       downstreamPKCEChallenge,
			wantDownstreamPKCEChallengeMethod: downstreamPKCEChallengeMethod,
			wantExchangeAndValidateTokensCall: happyExchangeAndValidateTokensArgs,
		},
		{
			name:                              "upstream IDP provides no username or group claim configuration, so we use default username claim and skip groups",
			idp:                               happyUpstream().WithoutUsernameClaim().WithoutGroupsClaim().Build(),
			method:                            http.MethodGet,
			path:                              newRequestPath().WithState(happyState).String(),
			csrfCookie:                        happyCSRFCookie,
			wantStatus:                        http.StatusFound,
			wantRedirectLocationRegexp:        happyDownstreamRedirectLocationRegexp,
			wantGrantedOpenidScope:            true,
			wantBody:                          "",
			wantDownstreamIDTokenSubject:      upstreamIssuer + "?sub=" + upstreamSubject,
			wantDownstreamIDTokenGroups:       nil,
			wantDownstreamRequestedScopes:     happyDownstreamScopesRequested,
			wantDownstreamNonce:               downstreamNonce,
			wantDownstreamPKCEChallenge:       downstreamPKCEChallenge,
			wantDownstreamPKCEChallengeMethod: downstreamPKCEChallengeMethod,
			wantExchangeAndValidateTokensCall: happyExchangeAndValidateTokensArgs,
		},
		{
			name:                              "upstream IDP provides username claim configuration as `sub`, so the downstream token subject should be exactly what they asked for",
			idp:                               happyUpstream().WithUsernameClaim("sub").Build(),
			method:                            http.MethodGet,
			path:                              newRequestPath().WithState(happyState).String(),
			csrfCookie:                        happyCSRFCookie,
			wantStatus:                        http.StatusFound,
			wantRedirectLocationRegexp:        happyDownstreamRedirectLocationRegexp,
			wantGrantedOpenidScope:            true,
			wantBody:                          "",
			wantDownstreamIDTokenSubject:      upstreamSubject,
			wantDownstreamIDTokenGroups:       upstreamGroupMembership,
			wantDownstreamRequestedScopes:     happyDownstreamScopesRequested,
			wantDownstreamNonce:               downstreamNonce,
			wantDownstreamPKCEChallenge:       downstreamPKCEChallenge,
			wantDownstreamPKCEChallengeMethod: downstreamPKCEChallengeMethod,
			wantExchangeAndValidateTokensCall: happyExchangeAndValidateTokensArgs,
		},

		// Pre-upstream-exchange verification
		{
			name:       "PUT method is invalid",
			method:     http.MethodPut,
			path:       newRequestPath().String(),
			wantStatus: http.StatusMethodNotAllowed,
			wantBody:   "Method Not Allowed: PUT (try GET)\n",
		},
		{
			name:       "POST method is invalid",
			method:     http.MethodPost,
			path:       newRequestPath().String(),
			wantStatus: http.StatusMethodNotAllowed,
			wantBody:   "Method Not Allowed: POST (try GET)\n",
		},
		{
			name:       "PATCH method is invalid",
			method:     http.MethodPatch,
			path:       newRequestPath().String(),
			wantStatus: http.StatusMethodNotAllowed,
			wantBody:   "Method Not Allowed: PATCH (try GET)\n",
		},
		{
			name:       "DELETE method is invalid",
			method:     http.MethodDelete,
			path:       newRequestPath().String(),
			wantStatus: http.StatusMethodNotAllowed,
			wantBody:   "Method Not Allowed: DELETE (try GET)\n",
		},
		{
			name:       "code param was not included on request",
			method:     http.MethodGet,
			path:       newRequestPath().WithState(happyState).WithoutCode().String(),
			csrfCookie: happyCSRFCookie,
			wantStatus: http.StatusBadRequest,
			wantBody:   "Bad Request: code param not found\n",
		},
		{
			name:       "state param was not included on request",
			method:     http.MethodGet,
			path:       newRequestPath().WithoutState().String(),
			csrfCookie: happyCSRFCookie,
			wantStatus: http.StatusBadRequest,
			wantBody:   "Bad Request: state param not found\n",
		},
		{
			name:       "state param was not signed correctly, has expired, or otherwise cannot be decoded for any reason",
			idp:        happyUpstream().Build(),
			method:     http.MethodGet,
			path:       newRequestPath().WithState("this-will-not-decode").String(),
			csrfCookie: happyCSRFCookie,
			wantStatus: http.StatusBadRequest,
			wantBody:   "Bad Request: error reading state\n",
		},
		{
			// This shouldn't happen in practice because the authorize endpoint should have already run the same
			// validations, but we would like to test the error handling in this endpoint anyway.
			name:   "state param contains authorization request params which fail validation",
			idp:    happyUpstream().Build(),
			method: http.MethodGet,
			path: newRequestPath().WithState(
				happyUpstreamStateParam().
					WithAuthorizeRequestParams(shallowCopyAndModifyQuery(happyDownstreamRequestParamsQuery, map[string]string{"prompt": "none login"}).Encode()).
					Build(t, happyStateCodec),
			).String(),
			csrfCookie:                        happyCSRFCookie,
			wantExchangeAndValidateTokensCall: happyExchangeAndValidateTokensArgs,
			wantStatus:                        http.StatusInternalServerError,
			wantBody:                          "Internal Server Error: error while generating and saving authcode\n",
		},
		{
			name:       "state's internal version does not match what we want",
			idp:        happyUpstream().Build(),
			method:     http.MethodGet,
			path:       newRequestPath().WithState(happyUpstreamStateParam().WithStateVersion("wrong-state-version").Build(t, happyStateCodec)).String(),
			csrfCookie: happyCSRFCookie,
			wantStatus: http.StatusUnprocessableEntity,
			wantBody:   "Unprocessable Entity: state format version is invalid\n",
		},
		{
			name:   "state's downstream auth params element is invalid",
			idp:    happyUpstream().Build(),
			method: http.MethodGet,
			path: newRequestPath().WithState(happyUpstreamStateParam().
				WithAuthorizeRequestParams("the following is an invalid url encoding token, and therefore this is an invalid param: %z").
				Build(t, happyStateCodec)).String(),
			csrfCookie: happyCSRFCookie,
			wantStatus: http.StatusBadRequest,
			wantBody:   "Bad Request: error reading state downstream auth params\n",
		},
		{
			name:   "state's downstream auth params are missing required value (e.g., client_id)",
			idp:    happyUpstream().Build(),
			method: http.MethodGet,
			path: newRequestPath().WithState(
				happyUpstreamStateParam().
					WithAuthorizeRequestParams(shallowCopyAndModifyQuery(happyDownstreamRequestParamsQuery, map[string]string{"client_id": ""}).Encode()).
					Build(t, happyStateCodec),
			).String(),
			csrfCookie: happyCSRFCookie,
			wantStatus: http.StatusBadRequest,
			wantBody:   "Bad Request: error using state downstream auth params\n",
		},
		{
			name:   "state's downstream auth params does not contain openid scope",
			idp:    happyUpstream().Build(),
			method: http.MethodGet,
			path: newRequestPath().
				WithState(
					happyUpstreamStateParam().
						WithAuthorizeRequestParams(shallowCopyAndModifyQuery(happyDownstreamRequestParamsQuery, map[string]string{"scope": "profile email"}).Encode()).
						Build(t, happyStateCodec),
				).String(),
			csrfCookie:                        happyCSRFCookie,
			wantStatus:                        http.StatusFound,
			wantRedirectLocationRegexp:        downstreamRedirectURI + `\?code=([^&]+)&scope=&state=` + happyDownstreamState,
			wantDownstreamIDTokenSubject:      upstreamUsername,
			wantDownstreamRequestedScopes:     []string{"profile", "email"},
			wantDownstreamIDTokenGroups:       upstreamGroupMembership,
			wantDownstreamNonce:               downstreamNonce,
			wantDownstreamPKCEChallenge:       downstreamPKCEChallenge,
			wantDownstreamPKCEChallengeMethod: downstreamPKCEChallengeMethod,
			wantExchangeAndValidateTokensCall: happyExchangeAndValidateTokensArgs,
		},
		{
			name:       "the UpstreamOIDCProvider CRD has been deleted",
			idp:        otherUpstreamOIDCIdentityProvider,
			method:     http.MethodGet,
			path:       newRequestPath().WithState(happyState).String(),
			csrfCookie: happyCSRFCookie,
			wantStatus: http.StatusUnprocessableEntity,
			wantBody:   "Unprocessable Entity: upstream provider not found\n",
		},
		{
			name:       "the CSRF cookie does not exist on request",
			idp:        happyUpstream().Build(),
			method:     http.MethodGet,
			path:       newRequestPath().WithState(happyState).String(),
			wantStatus: http.StatusForbidden,
			wantBody:   "Forbidden: CSRF cookie is missing\n",
		},
		{
			name:       "cookie was not signed correctly, has expired, or otherwise cannot be decoded for any reason",
			idp:        happyUpstream().Build(),
			method:     http.MethodGet,
			path:       newRequestPath().WithState(happyState).String(),
			csrfCookie: "__Host-pinniped-csrf=this-value-was-not-signed-by-pinniped",
			wantStatus: http.StatusForbidden,
			wantBody:   "Forbidden: error reading CSRF cookie\n",
		},
		{
			name:       "cookie csrf value does not match state csrf value",
			idp:        happyUpstream().Build(),
			method:     http.MethodGet,
			path:       newRequestPath().WithState(happyUpstreamStateParam().WithCSRF("wrong-csrf-value").Build(t, happyStateCodec)).String(),
			csrfCookie: happyCSRFCookie,
			wantStatus: http.StatusForbidden,
			wantBody:   "Forbidden: CSRF value does not match\n",
		},

		// Upstream exchange
		{
			name:                              "upstream auth code exchange fails",
			idp:                               happyUpstream().WithoutUpstreamAuthcodeExchangeError(errors.New("some error")).Build(),
			method:                            http.MethodGet,
			path:                              newRequestPath().WithState(happyState).String(),
			csrfCookie:                        happyCSRFCookie,
			wantStatus:                        http.StatusBadGateway,
			wantBody:                          "Bad Gateway: error exchanging and validating upstream tokens\n",
			wantExchangeAndValidateTokensCall: happyExchangeAndValidateTokensArgs,
		},
		{
			name:                              "upstream ID token does not contain requested username claim",
			idp:                               happyUpstream().WithoutIDTokenClaim(upstreamUsernameClaim).Build(),
			method:                            http.MethodGet,
			path:                              newRequestPath().WithState(happyState).String(),
			csrfCookie:                        happyCSRFCookie,
			wantStatus:                        http.StatusUnprocessableEntity,
			wantBody:                          "Unprocessable Entity: no username claim in upstream ID token\n",
			wantExchangeAndValidateTokensCall: happyExchangeAndValidateTokensArgs,
		},
		{
			name:                              "upstream ID token does not contain requested groups claim",
			idp:                               happyUpstream().WithoutIDTokenClaim(upstreamGroupsClaim).Build(),
			method:                            http.MethodGet,
			path:                              newRequestPath().WithState(happyState).String(),
			csrfCookie:                        happyCSRFCookie,
			wantStatus:                        http.StatusUnprocessableEntity,
			wantBody:                          "Unprocessable Entity: no groups claim in upstream ID token\n",
			wantExchangeAndValidateTokensCall: happyExchangeAndValidateTokensArgs,
		},
		{
			name:                              "upstream ID token contains username claim with weird format",
			idp:                               happyUpstream().WithIDTokenClaim(upstreamUsernameClaim, 42).Build(),
			method:                            http.MethodGet,
			path:                              newRequestPath().WithState(happyState).String(),
			csrfCookie:                        happyCSRFCookie,
			wantStatus:                        http.StatusUnprocessableEntity,
			wantBody:                          "Unprocessable Entity: username claim in upstream ID token has invalid format\n",
			wantExchangeAndValidateTokensCall: happyExchangeAndValidateTokensArgs,
		},
		{
			name:                              "upstream ID token does not contain iss claim when using default username claim config",
			idp:                               happyUpstream().WithIDTokenClaim("iss", "").WithoutUsernameClaim().Build(),
			method:                            http.MethodGet,
			path:                              newRequestPath().WithState(happyState).String(),
			csrfCookie:                        happyCSRFCookie,
			wantStatus:                        http.StatusUnprocessableEntity,
			wantBody:                          "Unprocessable Entity: issuer claim in upstream ID token missing\n",
			wantExchangeAndValidateTokensCall: happyExchangeAndValidateTokensArgs,
		},
		{
			name:                              "upstream ID token has an non-string iss claim when using default username claim config",
			idp:                               happyUpstream().WithIDTokenClaim("iss", 42).WithoutUsernameClaim().Build(),
			method:                            http.MethodGet,
			path:                              newRequestPath().WithState(happyState).String(),
			csrfCookie:                        happyCSRFCookie,
			wantStatus:                        http.StatusUnprocessableEntity,
			wantBody:                          "Unprocessable Entity: issuer claim in upstream ID token has invalid format\n",
			wantExchangeAndValidateTokensCall: happyExchangeAndValidateTokensArgs,
		},
		{
			name:                              "upstream ID token contains groups claim with weird format",
			idp:                               happyUpstream().WithIDTokenClaim(upstreamGroupsClaim, 42).Build(),
			method:                            http.MethodGet,
			path:                              newRequestPath().WithState(happyState).String(),
			csrfCookie:                        happyCSRFCookie,
			wantStatus:                        http.StatusUnprocessableEntity,
			wantBody:                          "Unprocessable Entity: groups claim in upstream ID token has invalid format\n",
			wantExchangeAndValidateTokensCall: happyExchangeAndValidateTokensArgs,
		},
	}
	for _, test := range tests {
		test := test

		t.Run(test.name, func(t *testing.T) {
			client := fake.NewSimpleClientset()
			secrets := client.CoreV1().Secrets("some-namespace")

			// Configure fosite the same way that the production code would.
			// Inject this into our test subject at the last second so we get a fresh storage for every test.
			oauthStore := oidc.NewKubeStorage(secrets)
			hmacSecret := []byte("some secret - must have at least 32 bytes")
			require.GreaterOrEqual(t, len(hmacSecret), 32, "fosite requires that hmac secrets have at least 32 bytes")
			jwksProviderIsUnused := jwks.NewDynamicJWKSProvider()
			oauthHelper := oidc.FositeOauth2Helper(oauthStore, downstreamIssuer, hmacSecret, jwksProviderIsUnused)

			idpListGetter := oidctestutil.NewIDPListGetter(&test.idp)
			subject := NewHandler(idpListGetter, oauthHelper, happyStateCodec, happyCookieCodec, happyUpstreamRedirectURI)
			req := httptest.NewRequest(test.method, test.path, nil)
			if test.csrfCookie != "" {
				req.Header.Set("Cookie", test.csrfCookie)
			}
			rsp := httptest.NewRecorder()
			subject.ServeHTTP(rsp, req)
			t.Logf("response: %#v", rsp)
			t.Logf("response body: %q", rsp.Body.String())

			if test.wantExchangeAndValidateTokensCall != nil {
				require.Equal(t, 1, test.idp.ExchangeAuthcodeAndValidateTokensCallCount())
				test.wantExchangeAndValidateTokensCall.Ctx = req.Context()
				require.Equal(t, test.wantExchangeAndValidateTokensCall, test.idp.ExchangeAuthcodeAndValidateTokensArgs(0))
			} else {
				require.Equal(t, 0, test.idp.ExchangeAuthcodeAndValidateTokensCallCount())
			}

			require.Equal(t, test.wantStatus, rsp.Code)

			if test.wantBody != "" {
				require.Equal(t, test.wantBody, rsp.Body.String())
			} else {
				require.Empty(t, rsp.Body.String())
			}

			if test.wantRedirectLocationRegexp != "" { //nolint:nestif // don't mind have several sequential if statements in this test
				// Assert that Location header matches regular expression.
				require.Len(t, rsp.Header().Values("Location"), 1)
				actualLocation := rsp.Header().Get("Location")
				regex := regexp.MustCompile(test.wantRedirectLocationRegexp)
				submatches := regex.FindStringSubmatch(actualLocation)
				require.Lenf(t, submatches, 2, "no regexp match in actualLocation: %q", actualLocation)
				capturedAuthCode := submatches[1]

				// fosite authcodes are in the format `data.signature`, so grab the signature part, which is the lookup key in the storage interface
				authcodeDataAndSignature := strings.Split(capturedAuthCode, ".")
				require.Len(t, authcodeDataAndSignature, 2)

				// Several Secrets should have been created
				expectedNumberOfCreatedSecrets := 2
				if test.wantGrantedOpenidScope {
					expectedNumberOfCreatedSecrets++
				}
				require.Len(t, client.Actions(), expectedNumberOfCreatedSecrets)

				// One authcode should have been stored.
				testutil.RequireNumberOfSecretsMatchingLabelSelector(t, secrets, labels.Set{crud.SecretLabelKey: authorizationcode.TypeLabelValue}, 1)

				storedRequestFromAuthcode, storedSessionFromAuthcode := validateAuthcodeStorage(
					t,
					oauthStore,
					authcodeDataAndSignature[1], // Authcode store key is authcode signature
					test.wantGrantedOpenidScope,
					test.wantDownstreamIDTokenSubject,
					test.wantDownstreamIDTokenGroups,
					test.wantDownstreamRequestedScopes,
				)

				// One PKCE should have been stored.
				testutil.RequireNumberOfSecretsMatchingLabelSelector(t, secrets, labels.Set{crud.SecretLabelKey: pkce.TypeLabelValue}, 1)

				validatePKCEStorage(
					t,
					oauthStore,
					authcodeDataAndSignature[1], // PKCE store key is authcode signature
					storedRequestFromAuthcode,
					storedSessionFromAuthcode,
					test.wantDownstreamPKCEChallenge,
					test.wantDownstreamPKCEChallengeMethod,
				)

				// One IDSession should have been stored, if the downstream actually requested the "openid" scope
				if test.wantGrantedOpenidScope {
					testutil.RequireNumberOfSecretsMatchingLabelSelector(t, secrets, labels.Set{crud.SecretLabelKey: openidconnect.TypeLabelValue}, 1)

					validateIDSessionStorage(
						t,
						oauthStore,
						capturedAuthCode, // IDSession store key is full authcode
						storedRequestFromAuthcode,
						storedSessionFromAuthcode,
						test.wantDownstreamNonce,
					)
				}
			}
		})
	}
}

type requestPath struct {
	code, state *string
}

func newRequestPath() *requestPath {
	c := happyUpstreamAuthcode
	s := "4321"
	return &requestPath{
		code:  &c,
		state: &s,
	}
}

func (r *requestPath) WithCode(code string) *requestPath {
	r.code = &code
	return r
}

func (r *requestPath) WithoutCode() *requestPath {
	r.code = nil
	return r
}

func (r *requestPath) WithState(state string) *requestPath {
	r.state = &state
	return r
}

func (r *requestPath) WithoutState() *requestPath {
	r.state = nil
	return r
}

func (r *requestPath) String() string {
	path := "/downstream-provider-name/callback?"
	params := url.Values{}
	if r.code != nil {
		params.Add("code", *r.code)
	}
	if r.state != nil {
		params.Add("state", *r.state)
	}
	return path + params.Encode()
}

type upstreamStateParamBuilder oidctestutil.ExpectedUpstreamStateParamFormat

func happyUpstreamStateParam() *upstreamStateParamBuilder {
	return &upstreamStateParamBuilder{
		U: happyUpstreamIDPName,
		P: happyDownstreamRequestParams,
		N: happyDownstreamNonce,
		C: happyDownstreamCSRF,
		K: happyDownstreamPKCE,
		V: happyDownstreamStateVersion,
	}
}

func (b upstreamStateParamBuilder) Build(t *testing.T, stateEncoder *securecookie.SecureCookie) string {
	state, err := stateEncoder.Encode("s", b)
	require.NoError(t, err)
	return state
}

func (b *upstreamStateParamBuilder) WithAuthorizeRequestParams(params string) *upstreamStateParamBuilder {
	b.P = params
	return b
}

func (b *upstreamStateParamBuilder) WithNonce(nonce string) *upstreamStateParamBuilder {
	b.N = nonce
	return b
}

func (b *upstreamStateParamBuilder) WithCSRF(csrf string) *upstreamStateParamBuilder {
	b.C = csrf
	return b
}

func (b *upstreamStateParamBuilder) WithPKCVE(pkce string) *upstreamStateParamBuilder {
	b.K = pkce
	return b
}

func (b *upstreamStateParamBuilder) WithStateVersion(version string) *upstreamStateParamBuilder {
	b.V = version
	return b
}

type upstreamOIDCIdentityProviderBuilder struct {
	idToken                    map[string]interface{}
	usernameClaim, groupsClaim string
	authcodeExchangeErr        error
}

func happyUpstream() *upstreamOIDCIdentityProviderBuilder {
	return &upstreamOIDCIdentityProviderBuilder{
		usernameClaim: upstreamUsernameClaim,
		groupsClaim:   upstreamGroupsClaim,
		idToken: map[string]interface{}{
			"iss":                 upstreamIssuer,
			"sub":                 upstreamSubject,
			upstreamUsernameClaim: upstreamUsername,
			upstreamGroupsClaim:   upstreamGroupMembership,
			"other-claim":         "should be ignored",
		},
	}
}

func (u *upstreamOIDCIdentityProviderBuilder) WithUsernameClaim(claim string) *upstreamOIDCIdentityProviderBuilder {
	u.usernameClaim = claim
	return u
}

func (u *upstreamOIDCIdentityProviderBuilder) WithoutUsernameClaim() *upstreamOIDCIdentityProviderBuilder {
	u.usernameClaim = ""
	return u
}

func (u *upstreamOIDCIdentityProviderBuilder) WithoutGroupsClaim() *upstreamOIDCIdentityProviderBuilder {
	u.groupsClaim = ""
	return u
}

func (u *upstreamOIDCIdentityProviderBuilder) WithIDTokenClaim(name string, value interface{}) *upstreamOIDCIdentityProviderBuilder {
	u.idToken[name] = value
	return u
}

func (u *upstreamOIDCIdentityProviderBuilder) WithoutIDTokenClaim(claim string) *upstreamOIDCIdentityProviderBuilder {
	delete(u.idToken, claim)
	return u
}

func (u *upstreamOIDCIdentityProviderBuilder) WithoutUpstreamAuthcodeExchangeError(err error) *upstreamOIDCIdentityProviderBuilder {
	u.authcodeExchangeErr = err
	return u
}

func (u *upstreamOIDCIdentityProviderBuilder) Build() oidctestutil.TestUpstreamOIDCIdentityProvider {
	return oidctestutil.TestUpstreamOIDCIdentityProvider{
		Name:          happyUpstreamIDPName,
		ClientID:      "some-client-id",
		UsernameClaim: u.usernameClaim,
		GroupsClaim:   u.groupsClaim,
		Scopes:        []string{"scope1", "scope2"},
<<<<<<< HEAD
		ExchangeAuthcodeAndValidateTokensFunc: func(ctx context.Context, authcode string, pkceCodeVerifier oidcpkce.Code, expectedIDTokenNonce nonce.Nonce) (oidctypes.Token, map[string]interface{}, error) {
			return oidctypes.Token{}, u.idToken, u.authcodeExchangeErr
=======
		ExchangeAuthcodeAndValidateTokensFunc: func(ctx context.Context, authcode string, pkceCodeVerifier pkce.Code, expectedIDTokenNonce nonce.Nonce) (*oidctypes.Token, error) {
			if u.authcodeExchangeErr != nil {
				return nil, u.authcodeExchangeErr
			}
			return &oidctypes.Token{IDToken: &oidctypes.IDToken{Claims: u.idToken}}, nil
>>>>>>> 040ad329
		},
	}
}

func shallowCopyAndModifyQuery(query url.Values, modifications map[string]string) url.Values {
	copied := url.Values{}
	for key, value := range query {
		copied[key] = value
	}
	for key, value := range modifications {
		if value == "" {
			copied.Del(key)
		} else {
			copied[key] = []string{value}
		}
	}
	return copied
}

func validateAuthcodeStorage(
	t *testing.T,
	oauthStore *oidc.KubeStorage,
	storeKey string,
	wantGrantedOpenidScope bool,
	wantDownstreamIDTokenSubject string,
	wantDownstreamIDTokenGroups []string,
	wantDownstreamRequestedScopes []string,
) (*fosite.Request, *openid.DefaultSession) {
	t.Helper()

	// Get the authcode session back from storage so we can require that it was stored correctly.
	storedAuthorizeRequestFromAuthcode, err := oauthStore.GetAuthorizeCodeSession(context.Background(), storeKey, nil)
	require.NoError(t, err)

	// Check that storage returned the expected concrete data types.
	storedRequestFromAuthcode, storedSessionFromAuthcode := castStoredAuthorizeRequest(t, storedAuthorizeRequestFromAuthcode)

	// Check which scopes were granted.
	if wantGrantedOpenidScope {
		require.Contains(t, storedRequestFromAuthcode.GetGrantedScopes(), "openid")
	} else {
		require.NotContains(t, storedRequestFromAuthcode.GetGrantedScopes(), "openid")
	}

	// Check all the other fields of the stored request.
	require.NotEmpty(t, storedRequestFromAuthcode.ID)
	require.Equal(t, downstreamClientID, storedRequestFromAuthcode.Client.GetID())
	require.ElementsMatch(t, wantDownstreamRequestedScopes, storedRequestFromAuthcode.RequestedScope)
	require.Nil(t, storedRequestFromAuthcode.RequestedAudience)
	require.Empty(t, storedRequestFromAuthcode.GrantedAudience)
	require.Equal(t, url.Values{"redirect_uri": []string{downstreamRedirectURI}}, storedRequestFromAuthcode.Form)
	testutil.RequireTimeInDelta(t, time.Now(), storedRequestFromAuthcode.RequestedAt, timeComparisonFudgeFactor)

	// We're not using these fields yet, so confirm that we did not set them (for now).
	require.Empty(t, storedSessionFromAuthcode.Subject)
	require.Empty(t, storedSessionFromAuthcode.Username)
	require.Empty(t, storedSessionFromAuthcode.Headers)

	// The authcode that we are issuing should be good for the length of time that we declare in the fosite config.
	testutil.RequireTimeInDelta(t, time.Now().Add(time.Minute*3), storedSessionFromAuthcode.ExpiresAt[fosite.AuthorizeCode], timeComparisonFudgeFactor)
	require.Len(t, storedSessionFromAuthcode.ExpiresAt, 1)

	// Now confirm the ID token claims.
	actualClaims := storedSessionFromAuthcode.Claims

	// Check the user's identity, which are put into the downstream ID token's subject and groups claims.
	require.Equal(t, wantDownstreamIDTokenSubject, actualClaims.Subject)
	if wantDownstreamIDTokenGroups != nil {
		require.Len(t, actualClaims.Extra, 1)
		require.ElementsMatch(t, wantDownstreamIDTokenGroups, actualClaims.Extra["groups"])
	} else {
		require.Empty(t, actualClaims.Extra)
		require.NotContains(t, actualClaims.Extra, "groups")
	}

	// Check the rest of the downstream ID token's claims. Fosite wants us to set these (in UTC time).
	testutil.RequireTimeInDelta(t, time.Now().UTC(), actualClaims.RequestedAt, timeComparisonFudgeFactor)
	testutil.RequireTimeInDelta(t, time.Now().UTC(), actualClaims.AuthTime, timeComparisonFudgeFactor)
	requestedAtZone, _ := actualClaims.RequestedAt.Zone()
	require.Equal(t, "UTC", requestedAtZone)
	authTimeZone, _ := actualClaims.AuthTime.Zone()
	require.Equal(t, "UTC", authTimeZone)

	// Fosite will set these fields for us in the token endpoint based on the store session
	// information. Therefore, we assert that they are empty because we want the library to do the
	// lifting for us.
	require.Empty(t, actualClaims.Issuer)
	require.Nil(t, actualClaims.Audience)
	require.Empty(t, actualClaims.Nonce)
	require.Zero(t, actualClaims.ExpiresAt)
	require.Zero(t, actualClaims.IssuedAt)

	// These are not needed yet.
	require.Empty(t, actualClaims.JTI)
	require.Empty(t, actualClaims.CodeHash)
	require.Empty(t, actualClaims.AccessTokenHash)
	require.Empty(t, actualClaims.AuthenticationContextClassReference)
	require.Empty(t, actualClaims.AuthenticationMethodsReference)

	return storedRequestFromAuthcode, storedSessionFromAuthcode
}

func validatePKCEStorage(
	t *testing.T,
	oauthStore *oidc.KubeStorage,
	storeKey string,
	storedRequestFromAuthcode *fosite.Request,
	storedSessionFromAuthcode *openid.DefaultSession,
	wantDownstreamPKCEChallenge, wantDownstreamPKCEChallengeMethod string,
) {
	t.Helper()

	storedAuthorizeRequestFromPKCE, err := oauthStore.GetPKCERequestSession(context.Background(), storeKey, nil)
	require.NoError(t, err)

	// Check that storage returned the expected concrete data types.
	storedRequestFromPKCE, storedSessionFromPKCE := castStoredAuthorizeRequest(t, storedAuthorizeRequestFromPKCE)

	// The stored PKCE request should be the same as the stored authcode request.
	require.Equal(t, storedRequestFromAuthcode.ID, storedRequestFromPKCE.ID)
	require.Equal(t, storedSessionFromAuthcode, storedSessionFromPKCE)

	// The stored PKCE request should also contain the PKCE challenge that the downstream sent us.
	require.Equal(t, wantDownstreamPKCEChallenge, storedRequestFromPKCE.Form.Get("code_challenge"))
	require.Equal(t, wantDownstreamPKCEChallengeMethod, storedRequestFromPKCE.Form.Get("code_challenge_method"))
}

func validateIDSessionStorage(
	t *testing.T,
	oauthStore *oidc.KubeStorage,
	storeKey string,
	storedRequestFromAuthcode *fosite.Request,
	storedSessionFromAuthcode *openid.DefaultSession,
	wantDownstreamNonce string,
) {
	t.Helper()

	storedAuthorizeRequestFromIDSession, err := oauthStore.GetOpenIDConnectSession(context.Background(), storeKey, nil)
	require.NoError(t, err)

	// Check that storage returned the expected concrete data types.
	storedRequestFromIDSession, storedSessionFromIDSession := castStoredAuthorizeRequest(t, storedAuthorizeRequestFromIDSession)

	// The stored IDSession request should be the same as the stored authcode request.
	require.Equal(t, storedRequestFromAuthcode.ID, storedRequestFromIDSession.ID)
	require.Equal(t, storedSessionFromAuthcode, storedSessionFromIDSession)

	// The stored IDSession request should also contain the nonce that the downstream sent us.
	require.Equal(t, wantDownstreamNonce, storedRequestFromIDSession.Form.Get("nonce"))
}

func castStoredAuthorizeRequest(t *testing.T, storedAuthorizeRequest fosite.Requester) (*fosite.Request, *openid.DefaultSession) {
	t.Helper()

	storedRequest, ok := storedAuthorizeRequest.(*fosite.Request)
	require.Truef(t, ok, "could not cast %T to %T", storedAuthorizeRequest, &fosite.Request{})
	storedSession, ok := storedAuthorizeRequest.GetSession().(*openid.DefaultSession)
	require.Truef(t, ok, "could not cast %T to %T", storedAuthorizeRequest.GetSession(), &openid.DefaultSession{})

	return storedRequest, storedSession
}<|MERGE_RESOLUTION|>--- conflicted
+++ resolved
@@ -676,16 +676,11 @@
 		UsernameClaim: u.usernameClaim,
 		GroupsClaim:   u.groupsClaim,
 		Scopes:        []string{"scope1", "scope2"},
-<<<<<<< HEAD
-		ExchangeAuthcodeAndValidateTokensFunc: func(ctx context.Context, authcode string, pkceCodeVerifier oidcpkce.Code, expectedIDTokenNonce nonce.Nonce) (oidctypes.Token, map[string]interface{}, error) {
-			return oidctypes.Token{}, u.idToken, u.authcodeExchangeErr
-=======
-		ExchangeAuthcodeAndValidateTokensFunc: func(ctx context.Context, authcode string, pkceCodeVerifier pkce.Code, expectedIDTokenNonce nonce.Nonce) (*oidctypes.Token, error) {
+		ExchangeAuthcodeAndValidateTokensFunc: func(ctx context.Context, authcode string, pkceCodeVerifier oidcpkce.Code, expectedIDTokenNonce nonce.Nonce) (*oidctypes.Token, error) {
 			if u.authcodeExchangeErr != nil {
 				return nil, u.authcodeExchangeErr
 			}
 			return &oidctypes.Token{IDToken: &oidctypes.IDToken{Claims: u.idToken}}, nil
->>>>>>> 040ad329
 		},
 	}
 }
